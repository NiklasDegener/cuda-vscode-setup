--- conflicted
+++ resolved
@@ -19,18 +19,7 @@
     else:
         print("Configs:", len(at.configs))
         print("Tuning keys:", list(at.cache.keys()))
-<<<<<<< HEAD
-        print("--- Best config per key ---")
-        for key, cfg in at.cache.items():
-            print(key, cfg.__dict__)
-        print("--- Timings per config ---")
-        for cfg, t in at.configs_timings.items():           
-            if cfg == list(at.cache.items())[0][1]:
-                print('\033[92m' + str(cfg.__dict__), "->", t, "ms")
-            else:
-                print('\033[37m' + str(cfg.__dict__), "->", t, "ms")
-=======
-
+        
         header = [
             'BLOCK_SIZE_M', 'BLOCK_SIZE_N', 'BLOCK_SIZE_K', 'SWIZZLE_M', 'num_warps', 'num_ctas',
             'num_stages', 'maxnreg', 'pre_hook', 'ir_override', 'Ø time_ms'
@@ -48,5 +37,4 @@
                 str(cfg.ir_override), f"{float(np.mean(times)):8.3f}"
             ])
 
-        print(tabulate(data, headers=header, tablefmt="rounded_grid"))
->>>>>>> 4a5166f4
+        print(tabulate(data, headers=header, tablefmt="rounded_grid"))